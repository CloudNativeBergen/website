--- conflicted
+++ resolved
@@ -170,19 +170,7 @@
                 strength and that everyone has something valuable to contribute.
               </p>
               <p>
-<<<<<<< HEAD
-                We are enforcing a strict code of conduct to ensure that
-                CloudNative Day Bergen is a safe and welcoming environment for
-                everyone. We do not tolerate harassment or discrimination of any
-                kind, and we will take appropriate action against anyone who
-                violates our{' '}
-                <a
-                  href={cocLink}
-                  className="text-indigo-500 underline hover:text-indigo-700"
-                >
-=======
                 We are enforcing a strict code of conduct to ensure that CloudNative Day Bergen is a safe and welcoming environment for everyone. We do not tolerate harassment or discrimination of any kind, and we will take appropriate action against anyone who violates our <a href={cocLink} className='text-indigo-500 hover:text-indigo-700 underline' target="_blank">
->>>>>>> f0574212
                   code of conduct
                 </a>
                 .
