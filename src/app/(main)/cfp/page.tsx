import {
  LockClosedIcon,
  BellAlertIcon,
  CalendarDaysIcon,
  ClipboardDocumentCheckIcon,
} from '@heroicons/react/20/solid'
import { BackgroundImage } from '@/components/BackgroundImage'
import { Button } from '@/components/Button'
import { Container } from '@/components/Container'
import { getConferenceForCurrentDomain } from '@/lib/conference/sanity'
import { formatDate } from '@/lib/time'
import { Topic } from '@/lib/topic/types'
import { formats } from '@/lib/proposal/types'

function classNames(...classes: string[]) {
  return classes.filter(Boolean).join(' ')
}

export default async function CFP() {
<<<<<<< HEAD
  const { conference } = await getConferenceForCurrentDomain({ topics: true })
=======
  const { conference } = await getConferenceForCurrentDomain({ topics: true });
  const talkFormats = conference.formats
    .filter((formatId) => !formatId.startsWith('workshop_'))
    .map((formatId) => formats.get(formatId));
  const workshopFormats = conference.formats
    .filter((formatId) => formatId.startsWith('workshop_'))
    .map((formatId) => formats.get(formatId));
  const hasWorkshops = Array.isArray(workshopFormats) && workshopFormats.length > 0;
>>>>>>> b6634679

  const datesToRemember = [
    {
      name: 'CFP Close',
      date: formatDate(conference.cfp_end_date),
      icon: LockClosedIcon,
      bgColor: 'bg-pink-600',
    },
    {
      name: 'Speaker Notify',
      date: formatDate(conference.cfp_notify_date),
      icon: BellAlertIcon,
      bgColor: 'bg-purple-600',
    },
    {
      name: 'Program Final',
      date: formatDate(conference.program_date),
      icon: CalendarDaysIcon,
      bgColor: 'bg-yellow-500',
    },
  ]

  return (
    <>
      <div className="relative py-20 sm:pt-36 sm:pb-24">
        <BackgroundImage className="-top-36 -bottom-14" />
        <Container className="relative">
          <div className="mx-auto max-w-2xl lg:max-w-4xl lg:px-12">
            <h1 className="font-display text-5xl font-bold tracking-tighter text-blue-600 sm:text-7xl">
              Call for Presentations
            </h1>
            <div className="mt-6 space-y-6 font-display text-2xl tracking-tight text-blue-900">
              <p>
                Become our next speaker and share your knowledge with the
                community! We are especially interested in local speakers who
                can provide unique insights and perspectives.
              </p>
              <p>
                Cloud Native Day Bergen is the premier local conference for all
                things cloud and Kubernetes. Join us to learn about the latest
                trends, best practices, and cutting-edge technologies in the
                cloud-native ecosystem.
              </p>
            </div>

            <Button
              href="/cfp/submit"
              className="mt-10 w-full bg-teal-600 hover:bg-teal-500"
            >
              Submit your proposal
            </Button>

            <dl className="mt-10 grid grid-cols-2 gap-x-10 gap-y-6 sm:mt-16 sm:gap-x-16 sm:gap-y-10 sm:text-center lg:auto-cols-auto lg:grid-flow-col lg:grid-cols-none lg:justify-start lg:text-left">
              {[
                ['Languages', ['Norwegian', 'English']],
                ['Presentation formats', talkFormats],
                ['Workshop formats', workshopFormats],
              ].map(([name, value]) => (
                <div key={String(name)}>
                  <dt className="font-mono text-sm text-blue-600">{name}</dt>
                  <dd className="mt-0.5 text-2xl font-semibold tracking-tight text-blue-900">
                    {Array.isArray(value) ? (
                      <ul className="space-y-1">
                        {value.map((item, index) => (
                          <li key={index}>{item}</li>
                        ))}
                      </ul>
                    ) : (
                      value
                    )}
                  </dd>
                </div>
              ))}
            </dl>
            {hasWorkshops && (
              <div className="mt-10 rounded-xl bg-gradient-to-br from-blue-100/80 to-blue-200/80 p-1 shadow-lg">
                <div className="rounded-lg bg-white px-6 py-6 sm:p-8">
                  <h2 className="font-display text-3xl font-semibold tracking-tight text-blue-700 sm:text-4xl mb-2 flex items-center gap-2">
                    <span className="inline-flex h-8 w-8 items-center justify-center rounded-full bg-blue-200 text-blue-600">
                      <ClipboardDocumentCheckIcon className="h-5 w-5" aria-hidden="true" />
                    </span>
                    Hands-on Workshops
                  </h2>
                  <p className="mt-2 text-lg text-blue-900">
                    This conference also includes hands-on workshops led by experienced instructors. These sessions are designed to provide practical, in-depth learning opportunities. If you have a workshop idea, we encourage you to submit a proposal.
                  </p>
                  <ul className="mt-4 list-disc pl-6 text-base text-blue-900">
                    {workshopFormats.map((format, idx) => (
                      <li key={idx}>{format}</li>
                    ))}
                  </ul>
                </div>
              </div>
            )}

            <h2 className="mt-10 font-display text-4xl font-medium tracking-tighter text-blue-600 sm:text-5xl">
              Process and Details
            </h2>
            <div className="mt-6 space-y-6 font-display text-2xl tracking-tight text-blue-900">
              <p>
                We are looking for content that is relevant to the community and
                that provide valuable insights. We welcome speakers of all
                levels of experience, from first-time presenters to seasoned
                experts.
              </p>
              <p>
                Cloud Native Day Bergen is a diverse and inclusive event, and we
                encourage submissions from speakers of all backgrounds and
                identities. We are committed to creating a safe and welcoming
                environment for everyone.
              </p>
              <p>
<<<<<<< HEAD
                We are especially interested in talks that cover the following
                topics:
=======
                We are especially interested in content that covers the following topics:
>>>>>>> b6634679
              </p>
              <div className="mt-8 grid gap-8 sm:grid-cols-2 lg:grid-cols-3">
                {(() => {
                  const defaultTopics: Topic[] = [
                    {
                      _id: 'default-topic-1',
                      title: 'Cloud-native technologies',
                      description:
                        'General topics related to cloud-native architecture, Kubernetes, and associated technologies.',
                      _type: 'topic',
                      color: '',
                      slug: {
                        current: '',
                      },
                    },
                    {
                      _id: 'default-topic-2',
                      title: 'DevOps and Automation',
                      description:
                        'Practices, tools, and culture for automating software development and IT operations.',
                      _type: 'topic',
                      color: '',
                      slug: {
                        current: '',
                      },
                    },
                    {
                      _id: 'default-topic-3',
                      title: 'Security in the Cloud',
                      description:
                        'Best practices and tools for securing cloud-native applications and infrastructure.',
                      _type: 'topic',
                      color: '',
                      slug: {
                        current: '',
                      },
                    },
                  ]
                  const topicsToDisplay =
                    conference.topics && conference.topics.length > 0
                      ? conference.topics
                      : defaultTopics

                  const topicCardStyles = [
                    {
                      gradient: 'from-sky-300 to-cyan-400',
                      shadow: 'hover:shadow-cyan-300/50',
                      descriptionColor: 'text-sky-100/90',
                    },
                    {
                      gradient: 'from-teal-300 to-emerald-400',
                      shadow: 'hover:shadow-emerald-300/50',
                      descriptionColor: 'text-teal-100/90',
                    },
                    {
                      gradient: 'from-indigo-300 to-blue-400',
                      shadow: 'hover:shadow-blue-300/50',
                      descriptionColor: 'text-indigo-100/90',
                    },
                    {
                      gradient: 'from-purple-300 to-violet-400',
                      shadow: 'hover:shadow-violet-300/50',
                      descriptionColor: 'text-purple-100/90',
                    },
                  ]
                  return topicsToDisplay.map((topic: Topic, index: number) => {
                    const style =
                      topicCardStyles[index % topicCardStyles.length]
                    const rotationClass =
                      index % 2 === 0 ? 'rotate-1' : '-rotate-1'
                    // Special handling for the default topic to match its previous styling
                    const isDefaultTopic =
                      topic._id.startsWith('default-topic-')
                    const cardGradient = isDefaultTopic
                      ? 'from-gray-500 to-slate-600'
                      : style.gradient
                    const cardShadow = isDefaultTopic ? '' : style.shadow
                    const descColor = isDefaultTopic
                      ? 'text-slate-200/90'
                      : style.descriptionColor

                    return (
                      <div
                        key={topic._id}
                        className={`group overflow-hidden rounded-xl border border-transparent bg-gradient-to-br ${cardGradient} p-1 shadow-2xl transition-all duration-300 ease-in-out ${cardShadow} ${rotationClass}`}
                      >
                        <div className="h-full rounded-lg bg-slate-800/70 px-4 py-5 backdrop-blur-sm sm:p-6">
                          <h3 className="flex items-center text-lg font-semibold text-white">
                            {isDefaultTopic && (
                              <span className="mr-3 inline-flex h-8 w-8 items-center justify-center rounded-full bg-slate-400/20 text-slate-300">
                                <svg
                                  className="h-5 w-5"
                                  fill="none"
                                  stroke="currentColor"
                                  strokeWidth="2"
                                  viewBox="0 0 24 24"
                                  aria-hidden="true"
                                >
                                  <path
                                    strokeLinecap="round"
                                    strokeLinejoin="round"
                                    d="M12 6.253v11.494m0 0a8.485 8.485 0 001.242-5.015M12 17.747a8.485 8.485 0 01-1.242-5.015M3.75 12.75h16.5M12 3.75L12 3.75M12 20.25L12 20.25"
                                  />
                                </svg>
                              </span>
                            )}
                            {topic.title}
                          </h3>
                          {topic.description && (
                            <p
                              className={`mt-3 text-sm ${descColor} leading-relaxed`}
                            >
                              {topic.description}
                            </p>
                          )}
                        </div>
                      </div>
                    )
                  })
                })()}
              </div>
              <p>
                The deadline for submissions is{' '}
                {formatDate(conference.cfp_end_date)}, but{' '}
                <strong>we are reviewing proposals on a rolling basis</strong>,
                so we encourage you to submit early to increase your chances of
                being selected. We will review all remaining proposals and
                notify selected speakers by{' '}
                {formatDate(conference.cfp_notify_date)}.
              </p>
            </div>

            <h3 className="mt-5 mb-5 font-display text-3xl font-medium tracking-tighter text-blue-600 sm:text-3xl">
              Dates to Remember
            </h3>

            <ul
              role="list"
              className="mt-3 grid grid-cols-1 gap-5 sm:grid-cols-2 sm:gap-6 lg:grid-cols-3"
            >
              {datesToRemember.map((date) => (
                <li
                  key={date.name}
                  className="col-span-1 flex rounded-md shadow-sm"
                >
                  <div
                    className={classNames(
                      date.bgColor,
                      'flex w-16 flex-shrink-0 items-center justify-center rounded-l-md text-sm font-medium text-white',
                    )}
                  >
                    <date.icon className="h-5 w-5" aria-hidden="true" />
                  </div>
                  <div className="flex flex-1 items-center justify-between truncate rounded-r-md border-t border-r border-b border-gray-200 bg-white">
                    <div className="text-m flex-1 truncate px-4 py-2">
                      <p className="font-medium text-gray-900">{date.name}</p>
                      <p className="text-gray-500">{date.date}</p>
                    </div>
                  </div>
                </li>
              ))}
            </ul>

            <h2 className="mt-10 font-display text-4xl font-medium tracking-tighter text-blue-600 sm:text-5xl">
              Diversity and Inclusion
            </h2>

            <div className="mt-6 space-y-6 font-display text-2xl tracking-tight text-blue-900">
              <p>
                Cloud Native Day Bergen is committed to creating a diverse and
                inclusive event that welcomes speakers and attendees of all
                backgrounds and identities. We believe that diversity is a
                strength and that everyone has something valuable to contribute.
              </p>
              <p>
                We are enforcing a strict code of conduct to ensure that Cloud
                Native Day Bergen is a safe and welcoming environment for
                everyone. We do not tolerate harassment or discrimination of any
                kind, and we will take appropriate action against anyone who
                violates our{' '}
                <a
                  href={conference.coc_link}
                  className="text-indigo-500 underline hover:text-indigo-700"
                  target="_blank"
                >
                  code of conduct
                </a>
                .
              </p>
            </div>
          </div>
        </Container>
      </div>
    </>
  )
}<|MERGE_RESOLUTION|>--- conflicted
+++ resolved
@@ -17,18 +17,14 @@
 }
 
 export default async function CFP() {
-<<<<<<< HEAD
   const { conference } = await getConferenceForCurrentDomain({ topics: true })
-=======
-  const { conference } = await getConferenceForCurrentDomain({ topics: true });
   const talkFormats = conference.formats
     .filter((formatId) => !formatId.startsWith('workshop_'))
-    .map((formatId) => formats.get(formatId));
+    .map((formatId) => formats.get(formatId))
   const workshopFormats = conference.formats
     .filter((formatId) => formatId.startsWith('workshop_'))
-    .map((formatId) => formats.get(formatId));
+    .map((formatId) => formats.get(formatId))
   const hasWorkshops = Array.isArray(workshopFormats) && workshopFormats.length > 0;
->>>>>>> b6634679
 
   const datesToRemember = [
     {
@@ -141,12 +137,8 @@
                 environment for everyone.
               </p>
               <p>
-<<<<<<< HEAD
-                We are especially interested in talks that cover the following
+                We are especially interested in content that covers the following
                 topics:
-=======
-                We are especially interested in content that covers the following topics:
->>>>>>> b6634679
               </p>
               <div className="mt-8 grid gap-8 sm:grid-cols-2 lg:grid-cols-3">
                 {(() => {
