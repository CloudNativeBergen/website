--- conflicted
+++ resolved
@@ -17,12 +17,8 @@
       },
       {
         question: 'Where is the conference located?',
-<<<<<<< HEAD
         answer:
-          'The conference will take place at the Academic Quater (Kvarteret) in Bergen, Norway. The address is Olav Kyrres gate 49. You can find more information about Kvarteret on their website at <u><a href="https://kvarteret.no">kvarteret.no</a></u>.',
-=======
-        answer: 'The conference will take place at the Academic Quarter (Kvarteret) in Bergen, Norway. The address is Olav Kyrres gate 49. You can find more information about Kvarteret on their website at <u><a href="https://kvarteret.no">kvarteret.no</a></u>.',
->>>>>>> cace54fa
+          'The conference will take place at the Academic Quarter (Kvarteret) in Bergen, Norway. The address is Olav Kyrres gate 49. You can find more information about Kvarteret on their website at <u><a href="https://kvarteret.no">kvarteret.no</a></u>.',
       },
       {
         question: 'How do I get to the venue?',
@@ -73,12 +69,8 @@
       },
       {
         question: 'Will there be a speaker dinner?',
-<<<<<<< HEAD
         answer:
-          'Yes! We will host a complementary speaker dinner for all the speakers and organziers on the evening before the conference at 5 PM. The dinner will be held at a restaurant on the highest mountain in Bergen, Ulriken, with a stunning view of the city.\n We will organize a joint transportation to the lower cable car station for everyone intrested, or if you prefer, to hike up togehter with some of the organizers 🥾 \nYou can find more information about Ulriken on their website at <u><a href="https://ulriken643.no/en/">ulriken643.no</a></u>.',
-=======
-        answer: 'Yes! We will host a complimentary speaker dinner for all the speakers and organziers on the evening before the conference at 5 PM. The dinner will be held at a restaurant on the highest mountain in Bergen, Ulriken, with a stunning view of the city.\n We will organize a joint transportation to the lower cable car station for everyone interested, or if you prefer, to hike up together with some of the organizers 🥾 \nYou can find more information about Ulriken on their website at <u><a href="https://ulriken643.no/en/">ulriken643.no</a></u>.',
->>>>>>> cace54fa
+          'Yes! We will host a complimentary speaker dinner for all the speakers and organziers on the evening before the conference at 5 PM. The dinner will be held at a restaurant on the highest mountain in Bergen, Ulriken, with a stunning view of the city.\n We will organize a joint transportation to the lower cable car station for everyone interested, or if you prefer, to hike up together with some of the organizers 🥾 \nYou can find more information about Ulriken on their website at <u><a href="https://ulriken643.no/en/">ulriken643.no</a></u>.',
       },
       {
         question: 'Can I make changes to my talk?',
@@ -91,14 +83,9 @@
           'Yes, we recommend you to bring your own laptop. We will provide a projector and a screen for your presentation. If you have any special needs, please let us know in advance.',
       },
       {
-<<<<<<< HEAD
         question: 'What do you reccomend me to do during my stay in Bergen?',
         answer:
-          'We reccomend you to explore the city of Bergen and the surrounding nature. Bergen is known for its beautiful nature, mountains, fjords, and the UNESCO World Heritage Site Bryggen. You can find more information about Bergen on the official tourism website at <u><a href="https://en.visitbergen.com">visitbergen.com</a></u>.',
-=======
-        question: 'What do you recommend me to do during my stay in Bergen?',
-        answer: 'We recommend you to explore the city of Bergen and the surrounding nature. Bergen is known for its beautiful nature, mountains, fjords, and the UNESCO World Heritage Site Bryggen. You can find more information about Bergen on the official tourism website at <u><a href="https://en.visitbergen.com">visitbergen.com</a></u>.'
->>>>>>> cace54fa
+          'We recommend you to explore the city of Bergen and the surrounding nature. Bergen is known for its beautiful nature, mountains, fjords, and the UNESCO World Heritage Site Bryggen. You can find more information about Bergen on the official tourism website at <u><a href="https://en.visitbergen.com">visitbergen.com</a></u>.',
       },
     ],
   },
